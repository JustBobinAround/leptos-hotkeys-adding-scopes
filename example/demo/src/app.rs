use leptos::*;
use leptos_hotkeys::{
    scopes, use_hotkeys,
    use_hotkeys::{use_hotkeys_ref_scoped, use_hotkeys_scoped},
    use_hotkeys_context, use_hotkeys_ref, HotkeysContext, HotkeysProvider,
};
use leptos_meta::*;
use leptos_router::*;
use leptos_theme::{use_theme, Theme, ThemeProvider};
use std::collections::HashSet;

#[component]
pub fn Button(href: &'static str, children: Children) -> impl IntoView {
    view! {
        <a href=href target="_blank">
            {children()}
        </a>
    }
}

#[component]
pub fn App() -> impl IntoView {
    provide_meta_context();

    view! {
        <Stylesheet id="leptos" href="/pkg/demo.css"/>
        <HotkeysProvider initially_active_scopes=scopes!("scope_a")>
            <ThemeProvider>
                <Router>
                    <Routes>
                        <Route path="/" view=HomePage/>
                        <Route path="/:else" view=ErrorPage/>
                    </Routes>
                </Router>
            </ThemeProvider>
        </HotkeysProvider>
    }
}

#[component]
fn HomePage() -> impl IntoView {
    // Demo related logic
    const SCOPE_BORDER: &'static str =
        "border border-1 border-[#1a1a1a] dark:border-[#fdfdfd] p-8 space-y-20 h-full";
    let current_scope = create_rw_signal("scope_a");
    let is_green = create_rw_signal(true);
    let current_theme = use_theme();

    // leptos_hotkey specific logic

    fn go_to_link(key: &'static str, link: String, scope: &'static str) {
        use_hotkeys!((*key, scope) => move |_| {
            window().location().set_href(&link).expect("Failed to navigate");
        })
    }

    let (count, set_count) = create_signal(0);

    let HotkeysContext { toggle_scope, .. } = use_hotkeys_context();

    // global hotkeys
    use_hotkeys!(("s") => move |_| {
        toggle_scope("scope_a".to_string());
        toggle_scope("scope_b".to_string());

        if current_scope.get() == "scope_a" {
            current_scope.set("scope_b")
        } else {
            current_scope.set("scope_a")
        }
    });

    go_to_link(
        "control+R",
        "https://github.com/friendlymatthew/leptos_hotkeys".to_string(),
        "*",
    );

    // scope_a related hotkeys
    use_hotkeys!(("arrowup", "scope_a") => move |_| {
        set_count.update(|count| {
            *count += 1;
        })
    });

    use_hotkeys!(("arrowdown", "scope_a") => move |_| {
        set_count.update(|count| {
            *count -= 1;
        })
    });

    use_hotkeys!(("escape", "scope_a") => move |_| {
        set_count.set(0);
    });

    // scope_b related hotkeys
    use_hotkeys!(("t", "scope_b") => move |_| {
        if current_theme.get() == Theme::Light {
            current_theme.set(Theme::Dark)
        } else {
            current_theme.set(Theme::Light)
        }
    });

    let a_ref = use_hotkeys_ref!(("6", "scope_a") => move |_| {
        if is_green.get() {
            is_green.set(false)
        } else {
            is_green.set(true)
        }
    });

    const GORILLAS: &'static str = "https://www.youtube.com/watch?v=qavePUOut_c";
    const DOGLICKEDTHEOLE: &'static str = "https://www.youtube.com/watch?v=4arBraMyp0Q";
    const LOW: &'static str = "https://www.youtube.com/watch?v=YIZz2PMnEDM";
    const ALASKA: &'static str = "https://www.youtube.com/watch?v=qRODjitiKP8";
    const TAINAN: &'static str = "https://www.youtube.com/watch?v=pWOFFlPmVdk";
    const NORM: &'static str = "https://www.youtube.com/watch?v=ELoXiuDA_sQ";

    go_to_link("G", format!("{}", GORILLAS), "scope_b");
    go_to_link("D", format!("{}", DOGLICKEDTHEOLE), "scope_b");
    go_to_link("L+O+W", format!("{}", LOW), "scope_b");
    go_to_link("A", format!("{}", ALASKA), "scope_b");
    go_to_link("arrowUp", format!("{}", TAINAN), "scope_b");
    go_to_link("arrowDown", format!("{}", NORM), "scope_b");

    view! {
        <main class="dark:bg-[#1a1a1a] bg-[#fdfdfd] dark:text-white flex justify-center h-screen py-20 w-full font-robotomono absolute">

            <div class="w-10/12 h-full flex flex-col space-y-20">
                <div class="space-y-2 text-lg">
                    <div class="flex space-x-8 flex items-end">
                        <Button href="https://github.com/friendlymatthew/leptos-hotkeys">
                            <p class="text-2xl">leptos_hotkeys</p>
                        </Button>
                        <p class="text-sm">press ctrl+R to go to repository</p>
                    </div>
                    <p>a library designed to declaratively pair your keybindings with callbacks.</p>
                </div>
                <div class="flex-1 flex flex-col space-y-20">
                    <div class="flex space-x-8 items-center">

                        <div>
                            <p>Press 's' to toggle between scopes a and b</p>
                            <p>Click on either div to toggle between ref a and b</p>
                            <p>Current scope: {move || { current_scope.get() }}</p>
                        </div>
                    </div>
                    <div class="flex-1 grid grid-col-1 lg:grid-cols-2">
                        <div
                            id="scope_a"
                            class:active=move || current_scope.get() == "scope_a"
                            class:not-active=move || current_scope.get() != "scope_a"
<<<<<<< HEAD
=======
                            _ref={a_ref}
                            tabIndex={-1}
>>>>>>> 727510c3
                        >
                            <div class=format!("{}", SCOPE_BORDER)>
                                <p>scope_a</p>
                                <div class="space-y-8">
                                    <p class="text-lg">Current count: {count}</p>
                                    <div class="space-y-2">
                                        <p>"press 'Arrow Up' to increase the count"</p>
                                        <p>"press 'Arrow Down' to decrease the count"</p>
                                        <p>"press 'Escape' to reset the count"</p>
                                    </div>
                                </div>
                                <div
                                    _ref=a_ref
                                    tabIndex=-1
                                    class:green=move || is_green.get() == true
                                    class:yellow=move || is_green.get() == false
                                >
                                    <p>click on me and press 6</p>
                                </div>
                            </div>
                        </div>
                        <div
                            id="scope_b"
                            class:active=move || current_scope.get() == "scope_b"
                            class:not-active=move || current_scope.get() != "scope_b"
<<<<<<< HEAD
                            tabIndex=-1
=======
                            _ref={b_ref}
                            tabIndex={-1}
>>>>>>> 727510c3
                        >
                            <div class=format!("{}", SCOPE_BORDER)>
                                <p>scope_b</p>
                                <div class="space-y-2">
                                    <p>press 'T' to switch themes</p>
                                    <p>press 'G' to see gorillas avoiding the rain</p>
                                    <p>
                                        "press 'Arrow Down' to hear Norm tell a story about his friend Drake"
                                    </p>
                                    <p>
                                        "press 'L+O+W' to listen to Pavarotti's rendition of Flo Rida's 'Low'"
                                    </p>
                                    <p>
                                        "press 'A' to watch a man brave the Alaskan winter without a tent"
                                    </p>
                                    <p>"press 'Arrow Up' for a nice gator roll"</p>
                                </div>

                            </div>
                        </div>
                    </div>
                </div>
                <div class="flex space-x-8">
                    <Button href="https://github.com/friendlymatthew/leptos-hotkeys">
                        <p>Source code</p>
                    </Button>
                    <Button href="https://github.com/friendlymatthew/leptos-hotkeys?tab=readme-ov-file#quick-start">
                        <p>Quick start</p>
                    </Button>
                    <Button href="https://crates.io/crate/leptos_hotkeys">
                        <p>Crate</p>
                    </Button>
                </div>

            </div>
        </main>
    }
}

#[component]
fn ErrorPage() -> impl IntoView {
    let params = use_params_map();
    let p_unknown = move || params.with(|p| p.get("else").cloned().unwrap_or_default());

    let unknown = p_unknown();

    view! {
        <main class=format!(
            "h-screen w-full flex flex-col items-center justify-center font-robotomono",
        )>
            <p class="">Unknown command: {unknown}</p>
        </main>
    }
}<|MERGE_RESOLUTION|>--- conflicted
+++ resolved
@@ -151,11 +151,6 @@
                             id="scope_a"
                             class:active=move || current_scope.get() == "scope_a"
                             class:not-active=move || current_scope.get() != "scope_a"
-<<<<<<< HEAD
-=======
-                            _ref={a_ref}
-                            tabIndex={-1}
->>>>>>> 727510c3
                         >
                             <div class=format!("{}", SCOPE_BORDER)>
                                 <p>scope_a</p>
@@ -181,12 +176,6 @@
                             id="scope_b"
                             class:active=move || current_scope.get() == "scope_b"
                             class:not-active=move || current_scope.get() != "scope_b"
-<<<<<<< HEAD
-                            tabIndex=-1
-=======
-                            _ref={b_ref}
-                            tabIndex={-1}
->>>>>>> 727510c3
                         >
                             <div class=format!("{}", SCOPE_BORDER)>
                                 <p>scope_b</p>
